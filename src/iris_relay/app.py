--- conflicted
+++ resolved
@@ -645,10 +645,7 @@
         self.config = config
         self.basic_auth = config['server']['basic_auth']
         self.mobile = config.get('iris-mobile', {}).get('activated', False)
-<<<<<<< HEAD
         self.time_window = config.get('mobile-auth', {}).get('time_window', 60)
-=======
->>>>>>> 5a51a697
         token = config['twilio']['auth_token']
         if isinstance(token, list):
             self.twilio_auth_token = token
@@ -707,7 +704,6 @@
                     items = urllib2.parse_http_list(auth)
                     parts = urllib2.parse_keqv_list(items)
 
-<<<<<<< HEAD
                     if 'signature' not in parts or 'keyId' not in parts or 'timestamp' not in parts:
                         raise falcon.HTTPUnauthorized('Authentication failure: invalid header')
 
@@ -716,11 +712,6 @@
                         time_diff = abs(time.time() - window)
                     except ValueError:
                         raise falcon.HTTPUnauthorized('Authentication failure: invalid header')
-=======
-                    if 'signature' not in parts or 'keyId' not in parts:
-                        raise falcon.HTTPUnauthorized('Authentication failure: invalid header')
-
->>>>>>> 5a51a697
                     client_digest = parts['signature']
                     key_id = parts['keyId']
                     body = req.context['body']
@@ -728,10 +719,6 @@
                     qs = req.env['QUERY_STRING']
                     if qs:
                         path = path + '?' + qs
-<<<<<<< HEAD
-=======
-                    window = int(time.time()) // 90
->>>>>>> 5a51a697
                     text = '%s %s %s %s' % (window, method, path, body)
 
                     conn = db.connect()
@@ -748,11 +735,7 @@
                     HMAC = hmac.new(key, text, hashlib.sha512)
                     digest = urlsafe_b64encode(HMAC.digest())
 
-<<<<<<< HEAD
                     if hmac.compare_digest(client_digest, digest) and time_diff < self.time_window:
-=======
-                    if hmac.compare_digest(client_digest, digest):
->>>>>>> 5a51a697
                         return
                     else:
                         raise falcon.HTTPUnauthorized('Authentication failure: server')
